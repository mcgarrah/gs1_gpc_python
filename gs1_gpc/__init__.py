"""
GS1 GPC - A tool for importing GS1 Global Product Classification data into SQL databases.

This package provides tools for downloading, parsing, and importing GS1 GPC data
into SQL databases (SQLite and PostgreSQL), as well as exporting the data to SQL files.
"""

<<<<<<< HEAD
__version__ = '0.1.4'
=======
__version__ = '0.1.3'
>>>>>>> d300d31b
<|MERGE_RESOLUTION|>--- conflicted
+++ resolved
@@ -5,8 +5,4 @@
 into SQL databases (SQLite and PostgreSQL), as well as exporting the data to SQL files.
 """
 
-<<<<<<< HEAD
-__version__ = '0.1.4'
-=======
-__version__ = '0.1.3'
->>>>>>> d300d31b
+__version__ = '0.1.4'